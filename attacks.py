import argparse
import os
import sys
import time
from dataclasses import dataclass
from typing import List, Tuple, Dict, Optional
from pathlib import Path
import sys

import numpy as np
import pandas as pd
import scipy
from scipy import stats
import torch
from sklearn import metrics
from torch.nn import Module
from torch.utils.data import Subset, DataLoader
from tqdm import tqdm

from config import MODEL_DIR, STORAGE_DIR
from data_processing.data_processing import get_no_shuffle_train_loader, get_num_classes
from main import set_seed
from models.model import load_model
from results.result_processing import get_overall_tpr_at_fpr


@dataclass
class AttackConfig:
    exp_id: str
    target_id: str
    checkpoint: Optional[str]
    arch: str
    dataset: str
    attack: str
    n_shadows: Optional[int] = None
    offline: Optional[str] = None
    augment: bool =  False
    batchsize: int = 500
    num_workers: int = 8
    gpu: str = ''


class ModelConfidenceExtractor:
    def get_logits(self, model: Module, device: torch.device, loader: DataLoader):
        return self._get_metrics(model, device, loader,  metrics=["logits"])[1]
    def get_scaled_logits(self, model: Module, device: torch.device, loader: DataLoader):
        return self._get_metrics(model, device, loader, metrics=["scaled_logits"])[2]
    def get_target_logits(self, model: Module, device: torch.device, loader: DataLoader):
        return self._get_metrics(model, device, loader, metrics=["target_logits"])[3]
    def get_losses(self,  model: Module, device: torch.device, loader: DataLoader):
        return self._get_metrics(model, device, loader, metrics=["losses"])[0]


    @staticmethod
    def _get_metrics(model: Module, device: torch.device, loader: DataLoader, metrics=["losses", "logits", "scaled_logits"]) -> List[float]:
        """Extract metrics from model predictions."""
        model.eval()

        losses = []
        logits = []
        scaled_logits = []
        target_logits = []

        with torch.no_grad():
            for inputs, targets, _indices in loader:
                inputs, targets = inputs.to(device), targets.to(device)
                outputs = model(inputs).squeeze(-1).squeeze(-1)
                pred_confs, _ = torch.max(outputs, dim=1)
                target_confs = outputs[torch.arange(outputs.shape[0]), targets]

                if "losses" in metrics:
                    loss_func_sample = torch.nn.CrossEntropyLoss(reduction='none')
                    m = loss_func_sample(outputs, targets)
                    losses.extend(m.tolist())

                if "logits" in metrics:
                    logits.extend(pred_confs.tolist())
                #
                if "target_logits" in metrics:
                    target_logits.extend(target_confs.tolist())


                if "scaled_logits" in metrics:
                    outputs[torch.arange(outputs.shape[0]), targets] = float('-inf')
                    pred_confs, _ = torch.max(outputs, dim=1)
                    m = target_confs - pred_confs
                    scaled_logits.extend(m.tolist())

        return losses, logits, scaled_logits, target_logits

class MembershipInferenceAttack:
    def __init__(self, config: AttackConfig):
        self.config = config
        self.device = torch.device(f"cuda{config.gpu}" if torch.cuda.is_available() else "cpu")
        self.model_dir = self._get_model_directory()
        self.model, self.attack_loaders = self._initialize_model_and_data()
        self.extractor = ModelConfidenceExtractor()
        self.dataset_size = (len(self.attack_loaders[0].dataset.dataset)
                        if isinstance(self.attack_loaders[0].dataset, Subset)
                        else len(self.attack_loaders[0].dataset))

    def _get_model_directory(self) -> Path:
        dir_path = Path(MODEL_DIR) / self.config.exp_id
        if self.config.checkpoint:
            dir_path = dir_path / f'checkpoint_before_{self.config.checkpoint}'
        return dir_path

    def _initialize_model_and_data(self) -> Tuple[Module, DataLoader]:
        attack_loaders = [
            get_no_shuffle_train_loader(
                self.config.dataset,
                self.config.arch,
                self.config.batchsize,
                self.config.num_workers
            )
        ]

        if self.config.augment:
            attack_loaders.append(
                get_no_shuffle_train_loader(
                    self.config.dataset,
                    self.config.arch,
                    self.config.batchsize,
                    self.config.num_workers,
                    mirror_all=True)
            )

        model = load_model(
            self.config.arch,
            get_num_classes(self.config.dataset)
        ).to(self.device)

        return model, attack_loaders

    def _collect_shadow_model_data(self, metrics=["losses", "logits", "scaled_logits"]) -> Tuple[
        Dict[str, List[List[float]]], List[List[int]]]:
        """Collect all metrics from shadow models in a single pass.

        Args:
            metrics: List of metrics to collect (defaults to all)

        Returns:
            Tuple containing:
            - Dictionary of metric arrays for each metric type
            - List of training indices for each shadow model
        """
        # Initialize metric storage for each augmentation
        shadow_metrics = {
            metric: [[] for _ in self.attack_loaders]
            for metric in metrics
        }
        shadow_train_indices = []

        shadow_idx = 0
        while True:
            model_path = self.model_dir / f'shadow_{shadow_idx}'
            if not model_path.is_file():
                break

            saves = torch.load(model_path, map_location=self.device)
            self.model.load_state_dict(saves['model_state_dict'])

            for i, loader in enumerate(self.attack_loaders):
                res = self.extractor._get_metrics(
                    self.model,
                    self.device,
                    loader,
                    metrics=metrics
                )

                # Store each metric type
                metric_values = res
                for metric_name, value in zip(metrics, metric_values):
                    if value:  # Only store non-empty results
                        shadow_metrics[metric_name][i].append(value)

            shadow_train_indices.append(saves['trained_on_indices'])
            print(f"Computed metrics for shadow {shadow_idx}")
            shadow_idx += 1

        # Transpose each metric array
        for metric in metrics:
            shadow_metrics[metric] = np.array(shadow_metrics[metric]).transpose(1, 2, 0).tolist()

        return shadow_metrics, shadow_train_indices

    def _compute_statistics(self, shadow_confs: List[List[float]],
                            shadow_train_indices: List[List[int]]) -> Dict:
        """Compute statistical measures for attack analysis."""
        all_indices = list(range(self.dataset_size))

        sample_in_confs = {i: [] for i in all_indices}
        sample_out_confs = {i: [] for i in all_indices}

        # Categorize confidences
        for confs, trained_indices in zip(shadow_confs, map(set, shadow_train_indices)):
            mask = np.isin(all_indices, list(trained_indices))
            for idx, conf, in_trained in zip(all_indices, confs, mask):
                target_dict = sample_in_confs if in_trained else sample_out_confs
                target_dict[idx].append(conf)

        in_var, out_var, in_means, out_means = self.compute_metrics(sample_in_confs, sample_out_confs, len(shadow_confs))

        return {
            'in_conf': sample_in_confs,
            'out_conf': sample_out_confs,
            'in_var': in_var,
            'out_var': out_var,
            'in_means': in_means,
            'out_means': out_means
        }

    def compute_metrics(self, sample_in_confs, sample_out_confs, n_shadows):

        if self.config.augment:
            f = lambda x: np.cov(x, rowvar=False)
        else:
            f = np.var

        # Compute statistics
        if n_shadows >= 64 and not self.config.offline:
            in_var = [f(confs) for confs in sample_in_confs.values()]
            out_var = [f(confs) for confs in sample_out_confs.values()]
        else:
            global_in_var = f([c for confs in sample_in_confs.values() for c in confs])
            global_out_var = f([c for confs in sample_out_confs.values() for c in confs])
            in_var = [global_in_var] * self.dataset_size
            out_var = [global_out_var] * self.dataset_size

        in_means = [np.mean(confs, axis=0) for confs in sample_in_confs.values()]
        out_means = [np.mean(confs, axis=0) for confs in sample_out_confs.values()]

        return in_var, out_var, in_means, out_means

    def select_subset_shadow_metrics(self, stats_df):
        if self.config.n_shadows:
            selected_idx = np.random.choice(range(len(stats_df['in_conf'][0])), self.config.n_shadows, replace=False)
            in_conf =  {key: [stats_df['in_conf'][key][idx] for idx in selected_idx] for key in stats_df['in_conf']}
            out_conf = {key: [stats_df['out_conf'][key][idx] for idx in selected_idx] for key in stats_df['out_conf']}

            if self.config.offline:
                n = self.config.n_shadows
            else:
                n = self.config.n_shadows*2
            in_var, out_var, in_means, out_means = self.compute_metrics(in_conf, out_conf, n)
        else:
            in_var, out_var, in_means, out_means = stats_df['in_var'], stats_df['out_var'], stats_df['in_means'], stats_df['out_means']
        return in_var, out_var, in_means, out_means

    def save_intermediate_results(self, stats: Dict, output_dir: str = 'logits_intermediate'):
        """Save intermediate statistical results."""
        save_dir = Path(STORAGE_DIR) / output_dir
        save_dir.mkdir(parents=True, exist_ok=True)

        file_name = self.config.exp_id
        if self.config.checkpoint:
            file_name += f'_checkpoint_after_{self.config.checkpoint}'

        torch.save(stats, os.path.join(save_dir, f'{file_name}.pt'))

    def compute_intermediate_results(self):
        """Compute and save intermediate statistical results in a single pass."""
        print("Computing all metrics...")

        start_time = time.time()

        # Collect all metrics in one pass
        metrics = ["losses", "logits", "scaled_logits", "target_logits"]
        shadow_metrics, shadow_indices = self._collect_shadow_model_data(metrics)

        # Compute and save statistics for each metric type
        for metric_name, metric_data in shadow_metrics.items():
            print(f"Computing statistics for {metric_name}...")
            stats = self._compute_statistics(metric_data, shadow_indices)
            self.save_intermediate_results(stats, output_dir=f'{metric_name}_intermediate')

        end_time = time.time()

        print(f"Performance Timings:")
        print(f"Total computation time: {end_time - start_time:.2f}s")
        print(f"Finished stats")

    def _load_intermediate_stats(self, metric) -> pd.DataFrame:
        """Load intermediate statistical results from saved files.

        Returns:
            pd.DataFrame containing the previously computed statistics

        Raises:
            FileNotFoundError: If intermediate results file doesn't exist
        """
        stats_dir = Path(STORAGE_DIR) / f'{metric}_intermediate'

        file_name = self.config.exp_id
        if self.config.checkpoint:
            file_name += f'_checkpoint_after_{self.config.checkpoint}'

        stats_path = stats_dir / f'{file_name}.pt'

        # Compute intermediate results if they don't exist
        if not stats_path.exists():
            print(f"No intermediate results found at {stats_path}. Computing intermediate results...")
            self.compute_intermediate_results()

        return torch.load(stats_path)

    def _save_attack_results(self, scores: List[float], target_trained_on: List[int], output_dir: str, **kwargs):
        """Save attack results in CSV format with membership indicators."""
        # Create membership boolean array
        bools = [False] * len(self.attack_loaders[0].dataset)
        for i, (_, _, idx) in enumerate(self.attack_loaders[0].dataset):
            if idx in target_trained_on:
                bools[i] = True

        # Get original dataset length
        original_len = (len(self.attack_loaders[0].dataset.dataset)
                        if isinstance(self.attack_loaders[0].dataset, Subset)
                        else len(self.attack_loaders[0].dataset))

        # Generate all indices
        all_indices = list(range(original_len))

        # Create save directory
        save_dir = Path(STORAGE_DIR) / f"{output_dir}_scores"
        save_dir.mkdir(parents=True, exist_ok=True)

        # Generate result filename
        result_name = (f'{self.config.exp_id}_{self.config.target_id}' if self.config.checkpoint is None
                       else f'{self.config.exp_id}_checkpoint_before_{self.config.checkpoint}_{self.config.target_id}')

        # Handle file collisions
        fullpath = save_dir / result_name

        # Save results
        results = pd.DataFrame({
            f'{output_dir.rstrip("s")}_score': scores,
            'target_trained_on': bools,
            'og_idx': all_indices
        }).set_index('og_idx')

        if kwargs:
            extra =  pd.DataFrame(kwargs)
            results = pd.concat([results, extra], axis=1)

        if self.config.offline:
            fullpath = Path(str(fullpath) + f"_offline")
        if self.config.n_shadows:
            fullpath = Path(str(fullpath) + f"_{self.config.n_shadows}")

<<<<<<< HEAD
        print("Attack AUC:", metrics.roc_auc_score(bools, scores), "TPR:", get_overall_tpr_at_fpr(results, 0.001, f'{output_dir.rstrip("s")}_score'))

=======
        if fullpath.exists():
            print("RESULTS EXIST BUT NOT OVERWRITING", file=sys.stderr)
        while fullpath.exists():
            fullpath = Path(str(fullpath) + "_")

        print("Attack AUC:", metrics.roc_auc_score(bools, scores))
>>>>>>> 32096ef3
        results.to_csv(fullpath)

        return results


class LiRAAttack(MembershipInferenceAttack):
    def run(self):
        """Execute LiRA (Likelihood Ratio Attack)."""
        # Load target model
        saves = torch.load(self.model_dir / self.config.target_id, map_location=self.device)
        self.model.load_state_dict(saves['model_state_dict'], strict=False)
        target_indices = saves['trained_on_indices']

        # Get target model confidences
        target_confs = [self.extractor.get_scaled_logits(self.model, self.device, loader) for loader in self.attack_loaders]
        target_confs = np.array(target_confs).T

        # Load intermediate results
        stats_df = self._load_intermediate_stats("scaled_logits")

        # Compute LiRA scores
        lira_scores = self._compute_lira_scores(target_confs, stats_df, self.config.offline)

        # Save results
        results = self._save_attack_results(lira_scores, target_indices, 'lira')
        return results

    def _compute_lira_scores(self, target_confs: List[float], stats_df: pd.DataFrame, offline) -> List[float]:
        """Compute LiRA scores using statistical analysis."""

        in_var, out_var, in_means, out_means = self.select_subset_shadow_metrics(stats_df)
        scores = []

        if self.config.augment:
            for i, conf in enumerate(target_confs):
                if offline:
                    r = scipy.stats.multivariate_normal(mean=out_means[i], cov=out_var[i])
                    score = r.cdf(conf)
                else:
                    r = scipy.stats.multivariate_normal.pdf(conf, mean=out_means[i], cov=out_var[i],
                                                        allow_singular=True) + 1e-64
                    l = scipy.stats.multivariate_normal.pdf(conf, mean=in_means[i],cov=in_var[i],  allow_singular=True) + 1e-64  # TODO
                    score = l / r
                scores.append(score)
        else:
            in_std = np.sqrt(in_var)
            out_std = np.sqrt(out_var)

            for i, conf in enumerate(target_confs):
                if offline:
                    z_score = (conf - out_means[i]) / out_std[i]
                    score = 1 - stats.norm.cdf(z_score)
                else:
                    l = scipy.stats.norm.pdf(conf, loc=in_means[i], scale=in_std[i],  allow_singular=True) + 1e-64  # TODO
                    r = scipy.stats.norm.pdf(conf, loc=out_means[i], scale=out_std[i],  allow_singular=True) + 1e-64
                    score = l / r
                scores.append(score)

        return scores


class RMIAAttack(MembershipInferenceAttack):
    def run(self, gamma: float = 2.0):
        """Execute RMIA"""
        # Load target model
        saves = torch.load(self.model_dir / self.config.target_id, map_location=self.device)
        self.model.load_state_dict(saves['model_state_dict'])
        target_indices = saves['trained_on_indices']

        # Get confidences and compute ratios
        target_confs = self.extractor.get_logits(self.model, self.device, self.attack_loaders[0])
        stats_df = self._load_intermediate_stats("logits")

        # Compute RMIA scores
        rmia_scores = self._compute_rmia_scores(target_confs, target_indices, stats_df, gamma)

        # Save results
        results = self._save_attack_results(rmia_scores, target_indices, f'rmia_{gamma}')
<<<<<<< HEAD

=======
>>>>>>> 32096ef3
        return results

    def _compute_rmia_scores(self, target_confs: List[float], target_indices: List[int],
                             stats_df: pd.DataFrame, gamma: float) -> List[float]:
        """Compute RMIA scores using relative likelihood analysis."""
        test_indices = list(set(range(self.dataset_size)) - set(target_indices))

        in_conf = [[x[0] for x in dists] for k, dists in stats_df['in_conf'].items()]
        out_conf = [[x[0] for x in dists] for k, dists in stats_df['out_conf'].items()]

        if self.config.n_shadows:
            selected_idx = np.random.choice(range(len(stats_df['in_conf'][0])), self.config.n_shadows, replace=False)

            out_conf = [[c[i] for i in selected_idx] for c in out_conf]
            in_conf = [[c[i] for i in selected_idx] for c in in_conf]
        
        print(f"n_shadows={self.config.n_shadows}, in_confs={len(in_conf[0])}, out_confs={len(out_conf[0])}")

        ratio_z = [target_confs[z] / np.mean(out_conf[z]) for z in test_indices]

        scores = []

        for i, conf in tqdm(enumerate(target_confs)):
            pr_x = (np.sum(in_conf[i]) + np.sum(out_conf[i])) / (2 * len(out_conf[i]))
            ratio_x = conf / pr_x
            scores.append(sum((ratio_x / r_z) > gamma for r_z in ratio_z))

        return scores

<<<<<<< HEAD

def inverse_quantile(data, value):
    """Inverse of np.quantile with linear interpolation"""
    data = np.asarray(data)
    sorted_data = np.sort(data)

    # Generate uniform quantiles matching numpy's behavior
    quantiles = np.linspace(0, 1, len(data))

    # Interpolate to find the quantile for the given value
    return np.interp(value, sorted_data, quantiles)


class AttackRRaw(MembershipInferenceAttack):

=======
## TODO: There are point-calibrated thresholds. So each point has it's own and using roc_auc builtin won't work
class AttackR(MembershipInferenceAttack):
>>>>>>> 32096ef3
    def run(self):
        """Execute RMIA (Relative Membership Inference Attack)."""
        # Load target model
        saves = torch.load(self.model_dir / self.config.target_id, map_location=self.device)
        self.model.load_state_dict(saves['model_state_dict'])
        target_indices = saves['trained_on_indices']

        # Get confidences and compute ratios
        target_confs = self.extractor.get_losses(self.model, self.device, self.attack_loaders[0])
        stats_df = self._load_intermediate_stats("losses")

<<<<<<< HEAD
        attackr_scores = self._compute_attackr_scores(target_confs, target_indices, stats_df)
        results = self._save_attack_results(attackr_scores, target_indices, f'attackr')
=======
        # Save results
        attackr_scores, thresholds, preds = self._compute_attackr_scores(target_confs, target_indices, stats_df, 0)
        results = self._save_attack_results(attackr_scores, target_indices, f'attackr', thresholds=thresholds, preds=preds)
        return results
>>>>>>> 32096ef3

        return results

    def _compute_attackr_scores(self, target_confs: List[float], target_indices: List[int],
                                stats_df: pd.DataFrame) -> List[float]:
        """Compute RMIA scores using relative likelihood analysis."""
        scores = []
        out_conf = [[x[0] for x in dists] for k, dists in stats_df['out_conf'].items()]

        for point_idx, point_loss_dist in enumerate(out_conf):
            scores.append(inverse_quantile([0] + point_loss_dist + [1000], target_confs[point_idx]))

        return scores


class AttackR(MembershipInferenceAttack):
    def run(self, alphas=np.logspace(-5, 0, 100)):
        """Execute AttackR"""
        # Load target model
        saves = torch.load(self.model_dir / self.config.target_id, map_location=self.device)
        self.model.load_state_dict(saves['model_state_dict'])
        target_indices = saves['trained_on_indices']

        # Get confidences and compute ratios
        target_confs = self.extractor.get_losses(self.model, self.device, self.attack_loaders[0])
        stats_df = self._load_intermediate_stats("losses")

        # Save results
        for alpha in tqdm(alphas):
            # Compute AttackR scores
            attackr_scores, thresholds, preds = self._compute_attackr_scores(target_confs, target_indices, stats_df,
                                                                             alpha)
            self._save_attack_results(attackr_scores, target_indices, f'attackr_perc_{alpha}', thresholds=thresholds,
                                      preds=preds)

        return attackr_scores

    @staticmethod
    def calculate_loss_threshold(alpha, distribution):
        threshold = np.quantile(distribution, q=alpha, method='lower')
        return threshold

    @staticmethod
    def linear_itp_threshold_func(
            distribution: List[float],
            alpha: List[float],
            signal_min=0,
            signal_max=1000,
            **kwargs
    ) -> float:
        """
        Function that returns the threshold as the alpha quantile of
        a linear interpolation curve fit over the provided distribution.
        Args:
            distribution: Sequence of values that form the distribution from which
            the threshold is computed. (Here we only consider positive signal values.)
            alpha: Quantile value that will be used to obtain the threshold from the
                distribution.
            signal_min: minimum of all possible signal values, default value is zero
            signal_max: maximum of all possible signal values, default vaule is 1000
        Returns:
            threshold: alpha quantile of the provided distribution.
        """
        distribution = np.append(distribution, signal_min)
        distribution = np.append(distribution, signal_max)
        threshold = np.quantile(distribution, q=alpha, method='linear', **kwargs)
        return threshold

    def _compute_attackr_scores(self, target_confs: List[float], target_indices: List[int],
                             stats_df: pd.DataFrame, alpha: List[float]) -> List[float]:

        train_thresholds = []
        train_percs = []
        preds = []

        threshold_func = self.calculate_loss_threshold if alpha < 0.001 else self.linear_itp_threshold_func

        out_conf = [[x[0] for x in dists] for k,dists in stats_df['out_conf'].items()]

        if self.config.n_shadows:
            selected_idx = np.random.choice(range(len(stats_df['in_conf'][0])), self.config.n_shadows, replace=False)
            out_conf = [[c[i] for i in selected_idx] for c in out_conf]

        for point_idx, point_loss_dist in enumerate(out_conf):
            threshold = threshold_func(alpha=alpha, distribution=point_loss_dist)
            perc = inverse_quantile([0] + point_loss_dist + [1000], target_confs[point_idx])
            train_thresholds.append(threshold)
            train_percs.append(perc)

            preds.append(1) if target_confs[point_idx] <= threshold else preds.append(0)

        return train_percs, train_thresholds, preds



def parse_args() -> AttackConfig:
    """Parse command line arguments and return attack configuration."""
    parser = argparse.ArgumentParser()
    parser.add_argument('--exp_id', type=str, required=True)
    parser.add_argument('--checkpoint', default=None)
    parser.add_argument('--offline', action='store_true')
    parser.add_argument('--n_shadows', type=int, default=None, nargs='?')
    parser.add_argument('--arch', type=str)
    parser.add_argument('--dataset', type=str)
    parser.add_argument('--batchsize', type=int, default=500)
    parser.add_argument('--target_id', default='target', type=str)
    parser.add_argument('--num_workers', type=int, default=8)
    parser.add_argument('--gpu', default='', type=str)
    parser.add_argument('--attack', type=str, required=True, choices=['LiRA', 'RMIA', 'AttackR'])

    args = parser.parse_args()

    # Load saved configurations if available
    model_dir = Path(MODEL_DIR) / args.exp_id
    if args.checkpoint:
        model_dir = model_dir / f'checkpoint_before_{args.checkpoint}'

    try:
        saves = torch.load(model_dir / 'shadow_0')
        args.arch = args.arch or saves['arch']
        args.dataset = args.dataset or saves['dataset']
        args.augment = saves['hyperparameters']['augment']
    except Exception as e:
        print(f"Warning: Could not load all settings: {e}")

    return AttackConfig(
        exp_id=args.exp_id,
        target_id=args.target_id,
        checkpoint=args.checkpoint,
        arch=args.arch,
        dataset=args.dataset,
        attack=args.attack,
        n_shadows=args.n_shadows,
        offline=args.offline,
        augment=args.augment,
        batchsize=args.batchsize,
        num_workers=args.num_workers,
        gpu=args.gpu
    )


def main():
    config = parse_args()
    set_seed()

    # Initialize and run appropriate attack
    if config.attack == 'LiRA':
        attack = LiRAAttack(config)
    elif config.attack == "RMIA":
        attack = RMIAAttack(config)
    else:  # RMIA
        attack = AttackRRaw(config)

    attack.run()


if __name__ == "__main__":
    main()<|MERGE_RESOLUTION|>--- conflicted
+++ resolved
@@ -1,6 +1,5 @@
 import argparse
 import os
-import sys
 import time
 from dataclasses import dataclass
 from typing import List, Tuple, Dict, Optional
@@ -15,14 +14,11 @@
 from sklearn import metrics
 from torch.nn import Module
 from torch.utils.data import Subset, DataLoader
-from tqdm import tqdm
 
 from config import MODEL_DIR, STORAGE_DIR
 from data_processing.data_processing import get_no_shuffle_train_loader, get_num_classes
 from main import set_seed
 from models.model import load_model
-from results.result_processing import get_overall_tpr_at_fpr
-
 
 @dataclass
 class AttackConfig:
@@ -218,7 +214,7 @@
             f = np.var
 
         # Compute statistics
-        if n_shadows >= 64 and not self.config.offline:
+        if n_shadows >= 64:
             in_var = [f(confs) for confs in sample_in_confs.values()]
             out_var = [f(confs) for confs in sample_out_confs.values()]
         else:
@@ -347,17 +343,12 @@
         if self.config.n_shadows:
             fullpath = Path(str(fullpath) + f"_{self.config.n_shadows}")
 
-<<<<<<< HEAD
-        print("Attack AUC:", metrics.roc_auc_score(bools, scores), "TPR:", get_overall_tpr_at_fpr(results, 0.001, f'{output_dir.rstrip("s")}_score'))
-
-=======
         if fullpath.exists():
             print("RESULTS EXIST BUT NOT OVERWRITING", file=sys.stderr)
         while fullpath.exists():
             fullpath = Path(str(fullpath) + "_")
 
         print("Attack AUC:", metrics.roc_auc_score(bools, scores))
->>>>>>> 32096ef3
         results.to_csv(fullpath)
 
         return results
@@ -399,7 +390,7 @@
                 else:
                     r = scipy.stats.multivariate_normal.pdf(conf, mean=out_means[i], cov=out_var[i],
                                                         allow_singular=True) + 1e-64
-                    l = scipy.stats.multivariate_normal.pdf(conf, mean=in_means[i],cov=in_var[i],  allow_singular=True) + 1e-64  # TODO
+                    l = scipy.stats.multivariate_normal.pdf(conf, mean=in_means[i],cov=in_var[i],  allow_singular=True) + 1e-64
                     score = l / r
                 scores.append(score)
         else:
@@ -411,7 +402,7 @@
                     z_score = (conf - out_means[i]) / out_std[i]
                     score = 1 - stats.norm.cdf(z_score)
                 else:
-                    l = scipy.stats.norm.pdf(conf, loc=in_means[i], scale=in_std[i],  allow_singular=True) + 1e-64  # TODO
+                    l = scipy.stats.norm.pdf(conf, loc=in_means[i], scale=in_std[i],  allow_singular=True) + 1e-64
                     r = scipy.stats.norm.pdf(conf, loc=out_means[i], scale=out_std[i],  allow_singular=True) + 1e-64
                     score = l / r
                 scores.append(score)
@@ -436,10 +427,6 @@
 
         # Save results
         results = self._save_attack_results(rmia_scores, target_indices, f'rmia_{gamma}')
-<<<<<<< HEAD
-
-=======
->>>>>>> 32096ef3
         return results
 
     def _compute_rmia_scores(self, target_confs: List[float], target_indices: List[int],
@@ -455,40 +442,21 @@
 
             out_conf = [[c[i] for i in selected_idx] for c in out_conf]
             in_conf = [[c[i] for i in selected_idx] for c in in_conf]
-        
+
         print(f"n_shadows={self.config.n_shadows}, in_confs={len(in_conf[0])}, out_confs={len(out_conf[0])}")
 
         ratio_z = [target_confs[z] / np.mean(out_conf[z]) for z in test_indices]
 
         scores = []
 
-        for i, conf in tqdm(enumerate(target_confs)):
+        for i, conf in enumerate(target_confs):
             pr_x = (np.sum(in_conf[i]) + np.sum(out_conf[i])) / (2 * len(out_conf[i]))
             ratio_x = conf / pr_x
             scores.append(sum((ratio_x / r_z) > gamma for r_z in ratio_z))
 
         return scores
 
-<<<<<<< HEAD
-
-def inverse_quantile(data, value):
-    """Inverse of np.quantile with linear interpolation"""
-    data = np.asarray(data)
-    sorted_data = np.sort(data)
-
-    # Generate uniform quantiles matching numpy's behavior
-    quantiles = np.linspace(0, 1, len(data))
-
-    # Interpolate to find the quantile for the given value
-    return np.interp(value, sorted_data, quantiles)
-
-
-class AttackRRaw(MembershipInferenceAttack):
-
-=======
-## TODO: There are point-calibrated thresholds. So each point has it's own and using roc_auc builtin won't work
 class AttackR(MembershipInferenceAttack):
->>>>>>> 32096ef3
     def run(self):
         """Execute RMIA (Relative Membership Inference Attack)."""
         # Load target model
@@ -500,51 +468,24 @@
         target_confs = self.extractor.get_losses(self.model, self.device, self.attack_loaders[0])
         stats_df = self._load_intermediate_stats("losses")
 
-<<<<<<< HEAD
-        attackr_scores = self._compute_attackr_scores(target_confs, target_indices, stats_df)
-        results = self._save_attack_results(attackr_scores, target_indices, f'attackr')
-=======
         # Save results
         attackr_scores, thresholds, preds = self._compute_attackr_scores(target_confs, target_indices, stats_df, 0)
         results = self._save_attack_results(attackr_scores, target_indices, f'attackr', thresholds=thresholds, preds=preds)
         return results
->>>>>>> 32096ef3
-
-        return results
-
-    def _compute_attackr_scores(self, target_confs: List[float], target_indices: List[int],
-                                stats_df: pd.DataFrame) -> List[float]:
-        """Compute RMIA scores using relative likelihood analysis."""
-        scores = []
-        out_conf = [[x[0] for x in dists] for k, dists in stats_df['out_conf'].items()]
-
-        for point_idx, point_loss_dist in enumerate(out_conf):
-            scores.append(inverse_quantile([0] + point_loss_dist + [1000], target_confs[point_idx]))
-
-        return scores
-
-
-class AttackR(MembershipInferenceAttack):
-    def run(self, alphas=np.logspace(-5, 0, 100)):
-        """Execute AttackR"""
-        # Load target model
-        saves = torch.load(self.model_dir / self.config.target_id, map_location=self.device)
-        self.model.load_state_dict(saves['model_state_dict'])
-        target_indices = saves['trained_on_indices']
-
-        # Get confidences and compute ratios
-        target_confs = self.extractor.get_losses(self.model, self.device, self.attack_loaders[0])
-        stats_df = self._load_intermediate_stats("losses")
-
-        # Save results
-        for alpha in tqdm(alphas):
-            # Compute AttackR scores
-            attackr_scores, thresholds, preds = self._compute_attackr_scores(target_confs, target_indices, stats_df,
-                                                                             alpha)
-            self._save_attack_results(attackr_scores, target_indices, f'attackr_perc_{alpha}', thresholds=thresholds,
-                                      preds=preds)
-
-        return attackr_scores
+
+    @staticmethod
+    def inverse_quantile(data, value):
+        """Inverse of np.quantile with linear interpolation"""
+        data = np.asarray(data)
+        data = np.append(data, 0)
+        data = np.append(data, 1000)
+        sorted_data = np.sort(data)
+
+        # Generate uniform quantiles matching numpy's behavior
+        quantiles = np.linspace(0, 1, len(data))
+
+        # Interpolate to find the quantile for the given value
+        return np.interp(value, sorted_data, quantiles)
 
     @staticmethod
     def calculate_loss_threshold(alpha, distribution):
@@ -594,7 +535,7 @@
 
         for point_idx, point_loss_dist in enumerate(out_conf):
             threshold = threshold_func(alpha=alpha, distribution=point_loss_dist)
-            perc = inverse_quantile([0] + point_loss_dist + [1000], target_confs[point_idx])
+            perc = self.inverse_quantile(point_loss_dist, target_confs[point_idx])
             train_thresholds.append(threshold)
             train_percs.append(perc)
 
@@ -660,7 +601,7 @@
     elif config.attack == "RMIA":
         attack = RMIAAttack(config)
     else:  # RMIA
-        attack = AttackRRaw(config)
+        attack = AttackR(config)
 
     attack.run()
 
